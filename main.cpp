--- conflicted
+++ resolved
@@ -68,15 +68,11 @@
     /* Test for copy constructor & copy assignment with 128 bits */
     symmetric_ciphers::AES my_aes_copy_cons(my_aes);
     my_aes_copy_cons.encrpyt(my_ip, my_key, my_op);
-<<<<<<< HEAD
-    
-=======
 
     for(int i = 0; i < 16; ++i)
         std::printf("%0x", my_op[i]);
     std::cout << std::endl;
 
->>>>>>> 63e7aa3b
     symmetric_ciphers::AES my_aes_copy = my_aes;
     my_aes_copy.encrpyt(my_ip, my_key, my_op);
 
