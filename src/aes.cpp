/** 
 *  @file   aes.cpp
 *  @brief  AES Main Source File
 *
 *  This file contains the Source Code for the AES Implementation.
 *
 *  @author         Tony Josi   https://tonyjosi97.github.io/profile/
 *  @copyright      Copyright (C) 2020 Tony Josi
 *  @bug            No known bugs.
 */

#include "../inc/aes.hpp"

#include <stdexcept>
#include <string>
#include <algorithm>
#include <cstring>
#include <vector>
#include <mutex>
#include <functional>
#include <thread>
#include <cstdio>
#include <iostream>

namespace {

    /* AES Word size */
    constexpr   uint8_t     AES_WORD_SIZE                  = 4;

    /* 12.8 KB per data segment. */
    constexpr   int         AES_DATA_SIZE_PER_SEGMENT      = 12800;    

    /* Metdata size should be (AES_WORD_SIZE * AES_WORD_SIZE) */ 
    constexpr   size_t      AES_META_DATA_SIZE             = AES_WORD_SIZE * AES_WORD_SIZE;  
    constexpr   size_t      AES_META_DATA_PADD_SIZE_OFFSET = 0; 

    /* Forward declarations for Lookup tables */

    extern      uint8_t     AES_S_BOX[256];
    extern      uint8_t     AES_INV_S_BOX[256];
    extern      uint8_t     MUL_2[256];
    extern      uint8_t     MUL_3[256];
    extern      uint8_t     MUL_9[256];
    extern      uint8_t     MUL_11[256];
    extern      uint8_t     MUL_13[256];
    extern      uint8_t     MUL_14[256];
    extern      uint8_t     AES_RCON[11];


    /* Forward declarations for helper functions */

    size_t __aes_expand_key(
        const uint8_t               key[], 
        uint8_t                     expand_key[], 
        const size_t                actual_key_len,
        const size_t                expand_key_len
    );

    int __aes_key_scheduler(
        int                         round,
        const uint8_t               in[AES_WORD_SIZE],
        uint8_t                     out[AES_WORD_SIZE]
    );

    inline void __aes_xor_word(
        uint8_t                     target[AES_WORD_SIZE],
        const uint8_t               operand[AES_WORD_SIZE]
    );

    inline void __aes_transposition(
        uint8_t                     cur_state[AES_WORD_SIZE][AES_WORD_SIZE],
        const uint8_t               ip[],
        const int                   offset
    );

    inline void __aes_rev_transposition(
        const uint8_t               cur_state[AES_WORD_SIZE][AES_WORD_SIZE],
        uint8_t                     op[],
        const int                   offset
    );

    void __aes_compute_remaining_words(
        int                         words_required,
        uint8_t                     exp_key[],
        size_t                     &exp_offset,
        const size_t                exp_key_len,
        const size_t                act_key_len  
    );

    void __aes_key_scheduler_4th_word(
        uint8_t                     exp_key[],
        size_t                     &exp_offset,
        const size_t                exp_key_len,
        const size_t                act_key_len  
    );

    void __aes_get_round_key_block(
        int                         round_count,
        int                         block_size,
        const uint8_t               exp_key[],
        size_t                      exp_key_len,
        uint8_t                     op_key[AES_WORD_SIZE][AES_WORD_SIZE]
    );

    void __aes_add_round_key(
        uint8_t                     cur_state[AES_WORD_SIZE][AES_WORD_SIZE],
        uint8_t                     round_key[AES_WORD_SIZE][AES_WORD_SIZE]
    );

    void __aes_substitue_bytes(
        uint8_t                     cur_state[AES_WORD_SIZE][AES_WORD_SIZE]
    );

    void __aes_shift_rows(
        uint8_t                     cur_state[AES_WORD_SIZE][AES_WORD_SIZE]
    );

    void __aes_mix_columns(
        uint8_t                     cur_state[AES_WORD_SIZE][AES_WORD_SIZE]
    );

    void __aes_inv_substitue_bytes(
        uint8_t                     cur_state[AES_WORD_SIZE][AES_WORD_SIZE]
    );

    void __aes_inv_shift_rows(
        uint8_t                     cur_state[AES_WORD_SIZE][AES_WORD_SIZE]
    );

    void __aes_inv_mix_columns(
        uint8_t                     cur_state[AES_WORD_SIZE][AES_WORD_SIZE]
    );

    size_t __get_File_Size(
        std::unique_ptr<FILE, decltype(&fclose)> &file_Ptr
    );

    uint32_t __aes_calculate_Cheksum(
        uint8_t                     buffer[],
        size_t                      siz_
    );

} /* End of anonymous namespace */


/**
  * @brief  Constructor
  * 
  * @param  [in] ks      Preferred key size, the argument should be a member of the enum
  *                      #key_size. 
  * 
  * @note   The constructor method initialises the class private variables with 
  *         default values depending on the #key_size argument.
  *         
  * @retval None
  */
symmetric_ciphers::AES::AES(symmetric_ciphers::key_size ks) {

    this->block_size = AES_WORD_SIZE * AES_WORD_SIZE;
    switch(ks) {
    case key_size::AES_128:
        this->key_len_bits = 128;
        this->round_num = 10;
        this->actual_key_len = 16;
        this->expanded_key_len = 176;
        break;
    case key_size::AES_192:
        this->key_len_bits = 192;
        this->round_num = 12;
        this->actual_key_len = 24;
        this->expanded_key_len = 208;
        break;
    case key_size::AES_256:
        this->key_len_bits = 256;
        this->round_num = 14;
        this->actual_key_len = 32;
        this->expanded_key_len = 240;
        break;
    default:
        throw std::invalid_argument("Unsupported Key Length, supports 128/192/256");
    }
}


/**
  * @brief  Function to encrypt 16 bytes of unsigned integer 8 bit type
  *         using AES ECB.
  * 
  * @param  [in]  input      Input plain text array.
  * @param  [in]  key        AES Key for encryption.
  * @param  [out] output     Output cipher text array.
  * 
  * @note   This method encrypts the given plain text array of size 16 bytes using
  *         the given #key and outputs it to the output cipher text array.
  *         
  * @retval Status:
  *             - 0         Success.
  */
int symmetric_ciphers::AES::encrpyt_16bytes_ecb(
    const uint8_t       input[], 
    const uint8_t       key[], 
    uint8_t             output[]
) const {

    /* Expand keys to exp_key[] */
    std::unique_ptr<uint8_t[]> exp_key(new uint8_t[this->expanded_key_len]);
    __aes_expand_key(key, exp_key.get(), this->actual_key_len, this->expanded_key_len);

    this->__perform_encryption__(input, exp_key, output, 0);

    return 0;

}


/**
  * @brief  Function to decrypt 16 bytes of unsigned integer 8 bit type
  *         using AES ECB.
  * 
  * @param  [in]  input      Input plain text array.
  * @param  [in]  key        AES Key for encryption.
  * @param  [out] output     Output cipher text array.
  * 
  * @note   This method decrypts the given cipher text input array of size 16 bytes using
  *         the given #key and outputs it to the output plain text array.
  *         
  * @retval Status:
  *             - 0         Success.
  */
int symmetric_ciphers::AES::decrpyt_16bytes_ecb(
    const uint8_t           input[], 
    const uint8_t           key[], 
    uint8_t                 output[]
    ) const {

    /* Expand keys to exp_key[] */
    std::unique_ptr<uint8_t[]> exp_key(new uint8_t[this->expanded_key_len]);
    __aes_expand_key(key, exp_key.get(), this->actual_key_len, this->expanded_key_len);

    this->__perform_decryption__(input, exp_key, output, 0);

    return 0;

}


/**
  * @brief  Function to encrypt given block of unsigned integer 8 bit type
  *         using AES ECB.
  * 
  * @param  [in]  input      Input plain text array.
  * @param  [in]  key        AES Key for encryption.
  * @param  [out] output     Output cipher text array.
  * @param  [in]  ip_size    Input plain text array size.
  * @param  [in]  key_size   Key array size.
  * 
  * @note   This method encrypts the given plain text input array of using
  *         the given #key and outputs it to the output cipher text array.
  * 
  * @note   The input & output array should be of same size and should be 16 byte 
  *         aligned, ie. ip_size % 16 == 0.
  *         
  * @retval Status:
  *             - 0         Success.
  */
int symmetric_ciphers::AES::encrpyt_block_ecb(
    const uint8_t           input[], 
    const uint8_t           key[], 
    uint8_t                 output[], 
    const size_t            ip_size,
    const size_t            key_size
    ) const {

    /* Check whether the given arguments are of required size */
    if((ip_size % (AES_WORD_SIZE * AES_WORD_SIZE)) != 0)
        throw std::invalid_argument("encrpyt_block_ecb() - argument ip_size should be 16 byte aligned");
    if(key_size != this->actual_key_len)
        throw std::invalid_argument("encrpyt_block_ecb() - key size should be 16/24/32 bytes "
        "depending on AES - 128/192/256 bit modes used");

    /* Expand keys to exp_key[] */
    std::unique_ptr<uint8_t[]> exp_key(new uint8_t[this->expanded_key_len]);
    __aes_expand_key(key, exp_key.get(), this->actual_key_len, this->expanded_key_len);

    /* Loop through the input plain text array, processing 16 bytes of data every iteration */
    for(int ip_iter = 0; static_cast<size_t>(ip_iter * this->block_size) < ip_size; ++ip_iter) {

        this->__perform_encryption__(input, exp_key, output, (ip_iter * this->block_size));
    
    }

    return 0;

}

/**
  * @brief  Function to decrypt given block of unsigned integer 8 bit type
  *         using AES ECB.
  * 
  * @param  [in]  input      Input cipher text array.
  * @param  [in]  key        AES Key for encryption.
  * @param  [out] output     Output plain text array.
  * @param  [in]  ip_size    Input cipher text array size.
  * @param  [in]  key_size   Key array size.
  * 
  * @note   This method decrypts the given cipher text input array of using
  *         the given #key and outputs it to the output plain text array.
  * 
  * @note   The input & output array should be of same size and should be 16 byte 
  *         aligned, ie. ip_size % 16 == 0.
  *         
  * @retval Status:
  *             - 0         Success.
  */
int symmetric_ciphers::AES::decrpyt_block_ecb(
    const uint8_t               input[], 
    const uint8_t               key[], 
    uint8_t                     output[], 
    const size_t                ip_size,
    const size_t                key_size
    ) const {

    /* Check whether the given arguments are of required size */
    if((ip_size % (AES_WORD_SIZE * AES_WORD_SIZE)) != 0)
        throw std::invalid_argument("decrpyt_block_ecb() - argument ip_size should be 16 byte aligned");
    if(key_size != this->actual_key_len)
        throw std::invalid_argument("decrpyt_block_ecb() - key size should be 16/24/32 bytes "
        "depending on AES - 128/192/256 bit modes used");

    /* Expand keys to exp_key[] */
    std::unique_ptr<uint8_t[]> exp_key(new uint8_t[this->expanded_key_len]);
    __aes_expand_key(key, exp_key.get(), this->actual_key_len, this->expanded_key_len);

    /* Loop through the input cipher text array, processing 16 bytes of data every iteration */
    for(int ip_iter = 0; static_cast<size_t>(ip_iter * this->block_size) < ip_size; ++ip_iter) {

        this->__perform_decryption__(input, exp_key, output, (ip_iter * this->block_size));

    }

    return 0;
    
}

/**
  * @brief  Function to encrypt given block of unsigned integer 8 bit type
  *         wiht AES ECB, using multiple threads.
  * 
  * @param  [in]  input      Input cipher text array.
  * @param  [in]  key        AES Key for encryption.
  * @param  [out] output     Output plain text array.
  * @param  [in]  ip_size    Input cipher text array size.
  * @param  [in]  key_size   Key array size.
  * 
  * @note   This method encrypts the given cipher text input array of using
  *         the given #key and outputs it to the output plain text array.
  * 
  * @note   The input & output array should be of same size and should be 16 byte 
  *         aligned, ie. ip_size % 16 == 0.
  *         
  * @retval Status:
  *             - 0         Success.
  */
int symmetric_ciphers::AES::encrpyt_block_ecb_threaded(
    const uint8_t               input[], 
    const uint8_t               key[], 
    uint8_t                     output[], 
    const size_t                ip_size,
    const size_t                key_size
    ) const {

    return this->__ECB_threaded__(input, key, output, ip_size, key_size, _ENCRYPT_0__);

}

/**
  * @brief  Function to decrypt given block of unsigned integer 8 bit type
  *         wiht AES ECB, using multiple threads.
  * 
  * @param  [in]  input      Input cipher text array.
  * @param  [in]  key        AES Key for encryption.
  * @param  [out] output     Output plain text array.
  * @param  [in]  ip_size    Input cipher text array size.
  * @param  [in]  key_size   Key array size.
  * 
  * @note   This method decrypts the given cipher text input array of using
  *         the given #key and outputs it to the output plain text array.
  * 
  * @note   The input & output array should be of same size and should be 16 byte 
  *         aligned, ie. ip_size % 16 == 0.
  *         
  * @retval Status:
  *             - 0         Success.
  */
int symmetric_ciphers::AES::decrpyt_block_ecb_threaded(
    const uint8_t               input[], 
    const uint8_t               key[], 
    uint8_t                     output[], 
    const size_t                ip_size,
    const size_t                key_size
    ) const {

    return this->__ECB_threaded__(input, key, output, ip_size, key_size, _DECRYPT_1__);

}

/**
  * @brief  Function to encrypt given file with AES ECB using threads.
  * 
  * @param  [in]  f_Name     File name to encrypt.
  * @param  [in]  input      Input cipher text array.
  *         
  * @retval Status:
  *             - 0         Success.
  */
int symmetric_ciphers::AES::encrpyt_file(
    const std::string          &f_Name,
    const uint8_t               key[],
    const size_t                key_size 
    ) const {

    return this->__process_File__(f_Name, key, key_size, _ENCRYPT_0__);
    
}

/**
  * @brief  Function to decrypt given file with AES ECB using threads.
  * 
  * @param  [in]  f_Name     File name to decrypt.
  * @param  [in]  input      Input cipher text array.
  *         
  * @retval Status:
  *             - 0         Success.
  */
int symmetric_ciphers::AES::decrpyt_file(
    const std::string          &f_Name,
    const uint8_t               key[],
    const size_t                key_size 
    ) const {

    return this->__process_File__(f_Name, key, key_size, _DECRYPT_1__);

}

inline int symmetric_ciphers::AES::__perform_encryption__(
    const uint8_t                   input[], 
    std::unique_ptr<uint8_t []>    &exp_key, 
    uint8_t                         output[],
    const int                       ip_ptr
    ) const {

    uint8_t cur_state[4][4] = {{0}};

    /* Transposition bytes to matrix form - column major */
    __aes_transposition(cur_state, input, ip_ptr);

    /* Initial round key addition */
    uint8_t round_key[AES_WORD_SIZE][AES_WORD_SIZE] = {{0}};
    __aes_get_round_key_block(0, this->block_size, exp_key.get(), \
    this->expanded_key_len, round_key);

    __aes_add_round_key(cur_state, round_key);

    /* Remaining rounds of aes */
    for(int i = 1; i <= this->round_num; ++i) {
        __aes_get_round_key_block(i, this->block_size, exp_key.get(), \
        this->expanded_key_len, round_key);

        __aes_substitue_bytes(cur_state);
        __aes_shift_rows(cur_state);
        /* Mix column is not performed for last round */
        if(i != this->round_num)
            __aes_mix_columns(cur_state);
        __aes_add_round_key(cur_state, round_key);
        
    }

    /* Transposition bytes from matrix (column major) back to output array */
    __aes_rev_transposition(cur_state, output, ip_ptr);

    return 0;
}

inline int symmetric_ciphers::AES::__perform_decryption__(
    const uint8_t                   input[], 
    std::unique_ptr<uint8_t []>    &exp_key, 
    uint8_t                         output[],
    const int                       ip_ptr
    ) const {

    /* 2D - Array (matrix) to hold the current round state */
    uint8_t cur_state[4][4] = {{0}};

    /* Transposition bytes to matrix form - column major */
    __aes_transposition(cur_state, input, ip_ptr);
    
    /* Initial round key addition */
    uint8_t round_key[AES_WORD_SIZE][AES_WORD_SIZE] = {{0}};
    __aes_get_round_key_block(this->round_num, this->block_size, \
    exp_key.get(), this->expanded_key_len, round_key);

    __aes_add_round_key(cur_state, round_key);

    /* Remaining rounds of aes */
    for(int i = (this->round_num - 1); i >= 0; --i) {

        __aes_get_round_key_block(i, this->block_size, exp_key.get(), \
        this->expanded_key_len, round_key);

        __aes_inv_shift_rows(cur_state);
        __aes_inv_substitue_bytes(cur_state);
        __aes_add_round_key(cur_state, round_key);
        /* Mix column is not performed for last round */
        if(i != 0)
            __aes_inv_mix_columns(cur_state);        

    }

    /* Transposition bytes from matrix (column major) back to output array */
    __aes_rev_transposition(cur_state, output, ip_ptr);

    return 0;
}

/**
  * @brief  Function to process (encrypt/decrypt) given data of unsigned integer 8 bit type
  *         using AES ECB.
  * 
  * @param  [in]  input      Input plain text array.
  * @param  [in]  key        AES Key for encryption.
  * @param  [out] output     Output cipher text array.
  * @param  [in]  ip_size    Input plain text array size.
  * @param  [in]  key_size   Key array size.
  * @param  [in]  action     Encrypt or Decrypt.
  *         
  * @retval Status:
  *             - 0         Success.
  */
int symmetric_ciphers::AES::__ECB_threaded__(
    const uint8_t           input[], 
    const uint8_t           key[], 
    uint8_t                 output[], 
    const size_t            ip_size,
    const size_t            key_size,
    const aes_Action        action
    ) const {

    /* Check whether the given arguments are of required size */
    if((ip_size % (AES_WORD_SIZE * AES_WORD_SIZE)) != 0)
        throw std::invalid_argument("encrpyt_block_ecb() - argument ip_size should be 16 byte aligned");
    if(key_size != this->actual_key_len)
        throw std::invalid_argument("encrpyt_block_ecb() - key size should be 16/24/32 bytes "
        "depending on AES - 128/192/256 bit modes used");

    /* Expand keys to exp_key[] */
    std::unique_ptr<uint8_t[]> exp_key(new uint8_t[this->expanded_key_len]);
    __aes_expand_key(key, exp_key.get(), this->actual_key_len, this->expanded_key_len);

    /* Data structure to store range of input data buffer being processed
    by a thread at any given instance. */
    struct ip_op_SegmentInfo {
        int start__;
        int end__;
    };

    /* Data structure handling threading, holds mutex & queue of input data segments. */
    struct ip_Data_SegmentQueue {
        std::mutex                      ipD_Mutex__;
        size_t                          total_DataSegments__;
        std::vector<ip_op_SegmentInfo>  segment_Queue__;

        ip_Data_SegmentQueue(size_t input_Sz) {
            for(int i = 0; i < static_cast<int>(input_Sz); i = i + AES_DATA_SIZE_PER_SEGMENT) {

                /* Slice the input buffer into segments. */
                segment_Queue__.emplace_back(ip_op_SegmentInfo{i, \
                std::min(i + AES_DATA_SIZE_PER_SEGMENT, static_cast<int>(input_Sz))});
            }
            total_DataSegments__ = segment_Queue__.size();
        }

        /* Feeds each data segment to input function without data races, until
        segment queue is empty. */
        bool pop_Segment(std::function<void(const ip_op_SegmentInfo &)> __Func__) {
            
            std::unique_lock<std::mutex> pop_LOCK(ipD_Mutex__);
            if(segment_Queue__.empty())
                return false;
            ip_op_SegmentInfo cur_segment = segment_Queue__.back();
            segment_Queue__.pop_back();
            pop_LOCK.unlock();
        
            /* Process the data segment. */
            __Func__(cur_segment);
            return true;
        }
    };

    ip_Data_SegmentQueue encrypt_DataSegmentQueue(ip_size);

    /* Encryption thread function. */
    auto thread_MAIN_ENC = [&] {
        auto primary_Worker = [&] (const ip_op_SegmentInfo &this_Segment) {
            /* Loop through the input plain text array, 
            processing 16 bytes of data every iteration */
            for(int ip_iter = (this_Segment.start__ / this->block_size); \
            (ip_iter) < (this_Segment.end__ / this->block_size); ++ip_iter) {
                this->__perform_encryption__(input, exp_key, output, (ip_iter * this->block_size));
            }    
        };

        while(encrypt_DataSegmentQueue.pop_Segment(primary_Worker)) {
            // do processing
        }
    }; 
    
    /* Decryption thread function. */
    auto thread_MAIN_DEC = [&] {
        auto primary_Worker = [&] (const ip_op_SegmentInfo &this_Segment) {
            /* Loop through the input plain text array, 
            processing 16 bytes of data every iteration */
            for(int ip_iter = (this_Segment.start__ / this->block_size); \
            (ip_iter) < (this_Segment.end__ / this->block_size); ++ip_iter) {
                this->__perform_decryption__(input, exp_key, output, (ip_iter * this->block_size));
            }    
        };

        while(encrypt_DataSegmentQueue.pop_Segment(primary_Worker)) {
            // do processing
        }
    }; 

    std::vector<std::thread> enc_THREADS;
    enc_THREADS.reserve(std::thread::hardware_concurrency());
    for(auto i = 0u; i < std::thread::hardware_concurrency(); ++i) {
        if(action == _ENCRYPT_0__)  
            enc_THREADS.emplace_back(thread_MAIN_ENC);
        else if(action == _DECRYPT_1__)
            enc_THREADS.emplace_back(thread_MAIN_DEC);
    }

    for(auto &t : enc_THREADS)
        t.join();

    return 0;

}

/**
  * @brief  Function to process (encrypt/decrypt) given data of unsigned integer 8 bit type
  *         using AES ECB.
  * 
  * @param  [in]  f_Name     Input plain text array.
  * @param  [in]  key        AES Key for encryption/decryption.
  * @param  [in]  key_size   Key array size.
  * @param  [in]  action     Encrypt or Decrypt.
  *         
  * @retval Status:
  *             - 0         Success.
  */
int symmetric_ciphers::AES::__process_File__(
    const std::string      &f_Name, 
    const uint8_t           key[], 
    const size_t            key_size, 
    const aes_Action        action
    ) const {

    std::unique_ptr<FILE, decltype(&fclose)> ip_file_Ptr(fopen(f_Name.c_str(), "rb"), &fclose);
    if(ip_file_Ptr.get() == nullptr)
        throw std::invalid_argument("__process_File__() - Error opening input file");

    std::unique_ptr<uint8_t []> padded_Key(new uint8_t[this->actual_key_len]);
    memcpy(padded_Key.get(), key, std::min(key_size, this->actual_key_len));

    if(key_size < this->actual_key_len) {
        /* Padd with zero's if key size is less than expected. */
        memset(padded_Key.get() + key_size, 0, this->actual_key_len - key_size);
    }
    
    const size_t file_Size = __get_File_Size(ip_file_Ptr);
    std::unique_ptr<uint8_t []> ip_file_Buff;
    std::unique_ptr<uint8_t []> op_file_Buff;
    
    size_t ip_Total_PaddedBufferSize = file_Size;

    if(action == _ENCRYPT_0__) {
        /* Calculate the number of bytes needed to be added to make the file size
        a multiple of 16 bytes, ie (AES_WORD_SIZE * AES_WORD_SIZE). */
        size_t pad_Diff = file_Size % (AES_WORD_SIZE * AES_WORD_SIZE);
        pad_Diff = pad_Diff ? ((AES_WORD_SIZE * AES_WORD_SIZE) - pad_Diff) : 0;

        /* Final buffer size including padding and metadata. */
        ip_Total_PaddedBufferSize += AES_META_DATA_SIZE + pad_Diff;

        ip_file_Buff = std::make_unique<uint8_t []>(ip_Total_PaddedBufferSize);
        fread(ip_file_Buff.get(), file_Size, 1, ip_file_Ptr.get());
        op_file_Buff = std::make_unique<uint8_t []>(ip_Total_PaddedBufferSize);
        
        /* Set the area reserved for padding and metadata as 0. */
        memset(ip_file_Buff.get() + file_Size, 0, ip_Total_PaddedBufferSize - file_Size);

        /* 
        
        Metadata Layout:
        ----------------

        -------------------------------------------------
        | 0| 1| 2| 3| 4| 5| 6| 7| 8| 9|10|11|12|13|14|15|
        -------------------------------------------------

        [0]     -> Padding size, reasonable values ranging from [0, 15].
        [1:15]  -> Reserved.

        */
        
        /* Add metadata, padding size. */
        ip_file_Buff[file_Size + pad_Diff + AES_META_DATA_PADD_SIZE_OFFSET] = static_cast<uint8_t>(pad_Diff);
<<<<<<< HEAD
        uint32_t check_sum = __aes_calculate_Cheksum(ip_file_Buff.get(), ip_Total_PaddedBufferSize - AES_META_DATA_SIZE);
        memcpy(ip_file_Buff.get() + ip_Total_PaddedBufferSize - 8, &check_sum, sizeof(uint32_t));
=======
>>>>>>> eddfd563

    } else if(action == _DECRYPT_1__) {
        /* If decrypt, read entire .dec file. */
        ip_file_Buff = std::make_unique<uint8_t []>(file_Size);
        fread(ip_file_Buff.get(), file_Size, 1, ip_file_Ptr.get());
        op_file_Buff = std::make_unique<uint8_t []>(file_Size);
    } else 
        return 1;

    this->__ECB_threaded__(ip_file_Buff.get(), padded_Key.get(), \
    op_file_Buff.get(), ip_Total_PaddedBufferSize, this->actual_key_len, action);
    std::string op_file_name;
    if(action == _ENCRYPT_0__) 
        op_file_name = f_Name + ".enc";
    else if(action == _DECRYPT_1__) 
        op_file_name = f_Name + ".dec";

    size_t op_File_FinalBufferSize = 0;
    if(action == _ENCRYPT_0__) 
        op_File_FinalBufferSize = ip_Total_PaddedBufferSize;
    else if(action == _DECRYPT_1__) {
        /* If decryption remove metadata and padding. */
        op_File_FinalBufferSize = file_Size - \
        AES_META_DATA_SIZE - op_file_Buff[file_Size - AES_META_DATA_SIZE + AES_META_DATA_PADD_SIZE_OFFSET];
<<<<<<< HEAD
        uint32_t cur_check_sum = __aes_calculate_Cheksum(op_file_Buff.get(), file_Size - AES_META_DATA_SIZE);
        uint32_t actual_check_sum = 0;
        memcpy(&actual_check_sum, op_file_Buff.get() + file_Size - AES_META_DATA_SIZE + 8, sizeof(uint32_t));

        if(actual_check_sum != cur_check_sum)
            throw std::invalid_argument("encrpyt_file() - Incorrect key/invalid format");
=======
>>>>>>> eddfd563
    }
    
    std::unique_ptr<FILE, decltype(&fclose)> op_file_Ptr(fopen(op_file_name.c_str(), "wb"), &fclose);
    if(op_file_Ptr.get() == nullptr)
        throw std::invalid_argument("encrpyt_file() - Error opening output file");
    fwrite(op_file_Buff.get(), 1, op_File_FinalBufferSize, op_file_Ptr.get());

    return 0;

}


namespace {

    size_t __aes_expand_key(
        const uint8_t           key[], 
        uint8_t                 expand_key[], 
        const size_t            actual_key_len,
        const size_t            expand_key_len
    ) {
        /* Clear the expanded key output array & copy initial key */
        memset(expand_key, 0, expand_key_len);
        memcpy(expand_key, key, actual_key_len);

        /* Increment an offset to the current filled 
           position in the expanded key output array */
        size_t cur_exp_key_offset = 0;
        cur_exp_key_offset += actual_key_len;

        for(uint8_t round_key_index = 1; \
        cur_exp_key_offset < expand_key_len; ++round_key_index) {

            /* Process the last 4 bytes */
            uint8_t     temp_key_buff_1[AES_WORD_SIZE];
            memcpy(temp_key_buff_1, \
            (expand_key + (cur_exp_key_offset - AES_WORD_SIZE)), AES_WORD_SIZE);
            
            uint8_t     temp_key_buff_2[AES_WORD_SIZE];
            __aes_key_scheduler(round_key_index, temp_key_buff_1, temp_key_buff_2);

            /* XOR the pre - processed last 4 bytes with corresponding word from 
               previous round */
            memcpy(temp_key_buff_1, \
            (expand_key + (cur_exp_key_offset - actual_key_len)), AES_WORD_SIZE);
            
            __aes_xor_word(temp_key_buff_1, temp_key_buff_2);
            memcpy((expand_key + cur_exp_key_offset), temp_key_buff_1, AES_WORD_SIZE);
            cur_exp_key_offset += AES_WORD_SIZE;

            /* Compute key for remaining words in the block */
            __aes_compute_remaining_words(3, expand_key, cur_exp_key_offset, \
            expand_key_len, actual_key_len);
            
            if(actual_key_len == 32) {
                /* Do special key schedule if i >= N & (i % n) == 4 */
                __aes_key_scheduler_4th_word(expand_key, cur_exp_key_offset, \
                expand_key_len, actual_key_len);
                
                __aes_compute_remaining_words(3, expand_key, cur_exp_key_offset, \
                expand_key_len, actual_key_len);

            } else if(actual_key_len == 24) 
                __aes_compute_remaining_words(2, expand_key, cur_exp_key_offset, \
                expand_key_len, actual_key_len);
        }
        /* Return expanded key length */
        return expand_key_len;
    }

    int __aes_key_scheduler(
        int                                     round,
        const uint8_t    in[AES_WORD_SIZE],
        uint8_t    out[AES_WORD_SIZE]
    ) {

        /* Rotate word */
        for(int i = 0; i < (AES_WORD_SIZE - 1); ++i) 
            out[i] = in[i + 1];
        out[3] = in[0];

        /* Substitute word */
        for(int i = 0; i < AES_WORD_SIZE; ++i) 
            out[i] = AES_S_BOX[ out[i] ];

        /* XOR Round Constant to least significant byte */
        if(round < static_cast<int>(sizeof(AES_RCON)))
            out[0] ^= AES_RCON[round];
        else
            throw std::out_of_range("AES_RCON index out of range"); 

        return 0;

    }

    inline void __aes_xor_word(
        uint8_t             target[AES_WORD_SIZE],
        const uint8_t       operand[AES_WORD_SIZE]
    ) {

        for(int i = 0; i < AES_WORD_SIZE; ++i) 
            target[i] ^= operand[i];

    }

    inline void __aes_transposition(
        uint8_t             cur_state[AES_WORD_SIZE][AES_WORD_SIZE],
        const uint8_t       ip[],
        const int           offset
    ) {
        /* Transposition bytes to matrix form - column major */
        for(int i = 0; i < AES_WORD_SIZE; ++i)
            for(int j = 0; j < AES_WORD_SIZE; ++j)
                cur_state[i][j] = ip[ offset + (j * 4) + i ];

    }

    inline void __aes_rev_transposition(
        const uint8_t       cur_state[AES_WORD_SIZE][AES_WORD_SIZE],
        uint8_t             op[],
        const int           offset
    ) {
        /* Transposition bytes from matrix (column major) back to output array */
        for(int i = 0; i < AES_WORD_SIZE; ++i)
            for(int j = 0; j < AES_WORD_SIZE; ++j)
                op[ offset + (j * 4) + i ] = cur_state[i][j];

    }

    void __aes_compute_remaining_words(
        int                 words_required,
        uint8_t             exp_key[],
        size_t             &exp_offset,
        const size_t        exp_key_len,
        const size_t        act_key_len  
    ) {
        uint8_t     temp_key_buff_1[AES_WORD_SIZE];
        uint8_t     temp_key_buff_2[AES_WORD_SIZE];

        for(int i = 0; (i < words_required) && (exp_offset < exp_key_len); ++i) {
            
            memcpy(temp_key_buff_1, \
            (exp_key + (exp_offset - AES_WORD_SIZE)), AES_WORD_SIZE);
            
            memcpy(temp_key_buff_2, \
            (exp_key + (exp_offset - act_key_len)), AES_WORD_SIZE);        
            
            __aes_xor_word(temp_key_buff_1, temp_key_buff_2);
            
            memcpy((exp_key + exp_offset), temp_key_buff_1, AES_WORD_SIZE);
            exp_offset += AES_WORD_SIZE;
        }
    }

    void __aes_key_scheduler_4th_word(
        uint8_t             exp_key[],
        size_t             &exp_offset,
        const size_t        exp_key_len,
        const size_t        act_key_len  
    ) {

        uint8_t     temp_key_buff_1[AES_WORD_SIZE];
        uint8_t     temp_key_buff_2[AES_WORD_SIZE];

        if(exp_offset < exp_key_len) {

            memcpy(temp_key_buff_1, \
            (exp_key + (exp_offset - AES_WORD_SIZE)), AES_WORD_SIZE);

            for(int i = 0; i < AES_WORD_SIZE; ++i)
                temp_key_buff_1[i] = AES_S_BOX[ temp_key_buff_1[i] ];

            memcpy(temp_key_buff_2, \
            (exp_key + (exp_offset - act_key_len)), AES_WORD_SIZE);        
            
            __aes_xor_word(temp_key_buff_1, temp_key_buff_2);
            
            memcpy((exp_key + exp_offset), temp_key_buff_1, AES_WORD_SIZE);
            exp_offset += AES_WORD_SIZE;
        }

    }

    void __aes_get_round_key_block(
        int                 round_count,
        int                 block_size,
        const uint8_t       exp_key[],
        size_t              exp_key_len,
        uint8_t             op_key[AES_WORD_SIZE][AES_WORD_SIZE]
    ) {
        for(int i = 0; i < AES_WORD_SIZE; ++i)
            for(int j = 0; \
            (j < AES_WORD_SIZE) && \
            ((round_count * block_size + ((j * 4) + i)) < static_cast<int>(exp_key_len)); ++j) 
                op_key[i][j] = exp_key[((round_count * block_size) + ((j * 4) + i))];
    }

    void __aes_add_round_key(
        uint8_t             cur_state[AES_WORD_SIZE][AES_WORD_SIZE],
        uint8_t             round_key[AES_WORD_SIZE][AES_WORD_SIZE]
    ) {
        for(int i = 0; i < AES_WORD_SIZE; ++i)
            for(int j = 0; j < AES_WORD_SIZE; ++j) 
                cur_state[i][j] ^= round_key[i][j];
    }

    void __aes_substitue_bytes(
        uint8_t             cur_state[AES_WORD_SIZE][AES_WORD_SIZE]
    ) {
        for(int i = 0; i < AES_WORD_SIZE; ++i)
            for(int j = 0; j < AES_WORD_SIZE; ++j) 
                cur_state[i][j] = AES_S_BOX[ cur_state[i][j] ];
    }

    void __aes_shift_rows(
        uint8_t             cur_state[AES_WORD_SIZE][AES_WORD_SIZE]
    ) {

        for(int i = 0; i < AES_WORD_SIZE; ++i) {

            if(i > 0) {   

                uint8_t cur_row[AES_WORD_SIZE]; 
                for(int j = 0; j < AES_WORD_SIZE; ++j) 
                    cur_row[j] = cur_state[i][j];
                
                for(int j = 0; j < AES_WORD_SIZE; ++j)
                    cur_state[i][j] = cur_row[ ((i + j) % AES_WORD_SIZE) ];
            }
        }
    }

    void __aes_mix_columns(
        uint8_t             cur_state[AES_WORD_SIZE][AES_WORD_SIZE]
    ) {
        for(int i = 0; i < AES_WORD_SIZE; ++i) {
            
            uint8_t column[4] = { cur_state[0][i],
                                                      cur_state[1][i],
                                                      cur_state[2][i],
                                                      cur_state[3][i]
            };

            cur_state[0][i] = MUL_2[ column[0] ] ^ MUL_3[ column[1] ] ^ column[2] ^ column[3];
            cur_state[1][i] = column[0] ^ MUL_2[ column[1] ] ^ MUL_3[ column[2] ] ^ column[3];
            cur_state[2][i] = column[0] ^ column[1] ^ MUL_2[ column[2] ] ^ MUL_3[ column[3] ];
            cur_state[3][i] = MUL_3[ column[0] ] ^ column[1] ^ column[2] ^ MUL_2[ column[3] ];

        }
    }

    void __aes_inv_substitue_bytes(
        uint8_t             cur_state[AES_WORD_SIZE][AES_WORD_SIZE]
    ) {
        for(int i = 0; i < AES_WORD_SIZE; ++i)
            for(int j = 0; j < AES_WORD_SIZE;++j)
                cur_state[i][j] = AES_INV_S_BOX[ cur_state[i][j] ];
    }

    /** 
     *      Reverse shift row
     *      -----------------
     * 
     *  [0, 1, 2, 3]            [0, 1, 2, 3]
     *  [0, 1, 2, 3]    ==>>    [3, 0, 1, 2]    
     *  [0, 1, 2, 3]            [2, 3, 0, 1]
     *  [0, 1, 2, 3]            [3, 2, 1, 0]
     *  
     */

    void __aes_inv_shift_rows(
        uint8_t             cur_state[AES_WORD_SIZE][AES_WORD_SIZE]
    ) {
        for(int i = 0; i < AES_WORD_SIZE; ++i) {

            if(i > 0) {
                uint8_t t_row[AES_WORD_SIZE];

                for(int j = 0; j < AES_WORD_SIZE; ++j)
                    t_row[j] = cur_state[i][j];

                for(int j = (AES_WORD_SIZE - 1); j >= 0; --j)
                    cur_state[i][j] = t_row[ ((j + (AES_WORD_SIZE - i)) % AES_WORD_SIZE) ];
            }
        }
    }

    void __aes_inv_mix_columns(
        uint8_t             cur_state[AES_WORD_SIZE][AES_WORD_SIZE]
    ) {
        for (int i = 0; i < AES_WORD_SIZE; ++i) {

            uint8_t t_col[AES_WORD_SIZE];
            for(int j = 0; j < AES_WORD_SIZE; ++j)
                t_col[j] = cur_state[j][i];

            cur_state[0][i] = MUL_14[t_col[0]] ^ MUL_11[t_col[1]] ^ MUL_13[t_col[2]] ^ MUL_9[t_col[3]];
            cur_state[1][i] = MUL_9[t_col[0]]  ^ MUL_14[t_col[1]] ^ MUL_11[t_col[2]] ^ MUL_13[t_col[3]];
            cur_state[2][i] = MUL_13[t_col[0]] ^ MUL_9[t_col[1]]  ^ MUL_14[t_col[2]] ^ MUL_11[t_col[3]];
            cur_state[3][i] = MUL_11[t_col[0]] ^ MUL_13[t_col[1]] ^ MUL_9[t_col[2]]  ^ MUL_14[t_col[3]];
        }
    }

    size_t __get_File_Size(std::unique_ptr<FILE, decltype(&fclose)> &file_Ptr) {
        size_t file_Size = 0;
        fseek(file_Ptr.get(), 0, SEEK_END);             
        file_Size = static_cast<size_t>(ftell(file_Ptr.get()));              
        rewind(file_Ptr.get());     
        return file_Size;
    }

    uint32_t __aes_calculate_Cheksum(
        uint8_t                     buffer[],
        size_t                      siz_
    ) {
        uint32_t c = 0;
        for(int i = 0; i < static_cast<int>(siz_); ++i) {
            c += buffer[i];
            c = c << 3 | c >> (32 - 3); 
            c ^= 0xFFFFFFFF; 
        }
        return c;
    }

    uint8_t AES_S_BOX[256] = {
        0x63, 0x7C, 0x77, 0x7B, 0xF2, 0x6B, 0x6F, 0xC5, 0x30, 0x01, 0x67, 0x2B, 0xFE, 0xD7, 0xAB, 0x76,
        0xCA, 0x82, 0xC9, 0x7D, 0xFA, 0x59, 0x47, 0xF0, 0xAD, 0xD4, 0xA2, 0xAF, 0x9C, 0xA4, 0x72, 0xC0,
        0xB7, 0xFD, 0x93, 0x26, 0x36, 0x3F, 0xF7, 0xCC, 0x34, 0xA5, 0xE5, 0xF1, 0x71, 0xD8, 0x31, 0x15,
        0x04, 0xC7, 0x23, 0xC3, 0x18, 0x96, 0x05, 0x9A, 0x07, 0x12, 0x80, 0xE2, 0xEB, 0x27, 0xB2, 0x75,
        0x09, 0x83, 0x2C, 0x1A, 0x1B, 0x6E, 0x5A, 0xA0, 0x52, 0x3B, 0xD6, 0xB3, 0x29, 0xE3, 0x2F, 0x84,
        0x53, 0xD1, 0x00, 0xED, 0x20, 0xFC, 0xB1, 0x5B, 0x6A, 0xCB, 0xBE, 0x39, 0x4A, 0x4C, 0x58, 0xCF,
        0xD0, 0xEF, 0xAA, 0xFB, 0x43, 0x4D, 0x33, 0x85, 0x45, 0xF9, 0x02, 0x7F, 0x50, 0x3C, 0x9F, 0xA8,
        0x51, 0xA3, 0x40, 0x8F, 0x92, 0x9D, 0x38, 0xF5, 0xBC, 0xB6, 0xDA, 0x21, 0x10, 0xFF, 0xF3, 0xD2,
        0xCD, 0x0C, 0x13, 0xEC, 0x5F, 0x97, 0x44, 0x17, 0xC4, 0xA7, 0x7E, 0x3D, 0x64, 0x5D, 0x19, 0x73,
        0x60, 0x81, 0x4F, 0xDC, 0x22, 0x2A, 0x90, 0x88, 0x46, 0xEE, 0xB8, 0x14, 0xDE, 0x5E, 0x0B, 0xDB,
        0xE0, 0x32, 0x3A, 0x0A, 0x49, 0x06, 0x24, 0x5C, 0xC2, 0xD3, 0xAC, 0x62, 0x91, 0x95, 0xE4, 0x79,
        0xE7, 0xC8, 0x37, 0x6D, 0x8D, 0xD5, 0x4E, 0xA9, 0x6C, 0x56, 0xF4, 0xEA, 0x65, 0x7A, 0xAE, 0x08,
        0xBA, 0x78, 0x25, 0x2E, 0x1C, 0xA6, 0xB4, 0xC6, 0xE8, 0xDD, 0x74, 0x1F, 0x4B, 0xBD, 0x8B, 0x8A,
        0x70, 0x3E, 0xB5, 0x66, 0x48, 0x03, 0xF6, 0x0E, 0x61, 0x35, 0x57, 0xB9, 0x86, 0xC1, 0x1D, 0x9E,
        0xE1, 0xF8, 0x98, 0x11, 0x69, 0xD9, 0x8E, 0x94, 0x9B, 0x1E, 0x87, 0xE9, 0xCE, 0x55, 0x28, 0xDF,
        0x8C, 0xA1, 0x89, 0x0D, 0xBF, 0xE6, 0x42, 0x68, 0x41, 0x99, 0x2D, 0x0F, 0xB0, 0x54, 0xBB, 0x16
    };

    uint8_t AES_INV_S_BOX[256] = {
        0x52, 0x09, 0x6A, 0xD5, 0x30, 0x36, 0xA5, 0x38, 0xBF, 0x40, 0xA3, 0x9E, 0x81, 0xF3, 0xD7, 0xFB,
        0x7C, 0xE3, 0x39, 0x82, 0x9B, 0x2F, 0xFF, 0x87, 0x34, 0x8E, 0x43, 0x44, 0xC4, 0xDE, 0xE9, 0xCB,
        0x54, 0x7B, 0x94, 0x32, 0xA6, 0xC2, 0x23, 0x3D, 0xEE, 0x4C, 0x95, 0x0B, 0x42, 0xFA, 0xC3, 0x4E,
        0x08, 0x2E, 0xA1, 0x66, 0x28, 0xD9, 0x24, 0xB2, 0x76, 0x5B, 0xA2, 0x49, 0x6D, 0x8B, 0xD1, 0x25,
        0x72, 0xF8, 0xF6, 0x64, 0x86, 0x68, 0x98, 0x16, 0xD4, 0xA4, 0x5C, 0xCC, 0x5D, 0x65, 0xB6, 0x92,
        0x6C, 0x70, 0x48, 0x50, 0xFD, 0xED, 0xB9, 0xDA, 0x5E, 0x15, 0x46, 0x57, 0xA7, 0x8D, 0x9D, 0x84,
        0x90, 0xD8, 0xAB, 0x00, 0x8C, 0xBC, 0xD3, 0x0A, 0xF7, 0xE4, 0x58, 0x05, 0xB8, 0xB3, 0x45, 0x06,
        0xD0, 0x2C, 0x1E, 0x8F, 0xCA, 0x3F, 0x0F, 0x02, 0xC1, 0xAF, 0xBD, 0x03, 0x01, 0x13, 0x8A, 0x6B,
        0x3A, 0x91, 0x11, 0x41, 0x4F, 0x67, 0xDC, 0xEA, 0x97, 0xF2, 0xCF, 0xCE, 0xF0, 0xB4, 0xE6, 0x73,
        0x96, 0xAC, 0x74, 0x22, 0xE7, 0xAD, 0x35, 0x85, 0xE2, 0xF9, 0x37, 0xE8, 0x1C, 0x75, 0xDF, 0x6E,
        0x47, 0xF1, 0x1A, 0x71, 0x1D, 0x29, 0xC5, 0x89, 0x6F, 0xB7, 0x62, 0x0E, 0xAA, 0x18, 0xBE, 0x1B,
        0xFC, 0x56, 0x3E, 0x4B, 0xC6, 0xD2, 0x79, 0x20, 0x9A, 0xDB, 0xC0, 0xFE, 0x78, 0xCD, 0x5A, 0xF4,
        0x1F, 0xDD, 0xA8, 0x33, 0x88, 0x07, 0xC7, 0x31, 0xB1, 0x12, 0x10, 0x59, 0x27, 0x80, 0xEC, 0x5F,
        0x60, 0x51, 0x7F, 0xA9, 0x19, 0xB5, 0x4A, 0x0D, 0x2D, 0xE5, 0x7A, 0x9F, 0x93, 0xC9, 0x9C, 0xEF,
        0xA0, 0xE0, 0x3B, 0x4D, 0xAE, 0x2A, 0xF5, 0xB0, 0xC8, 0xEB, 0xBB, 0x3C, 0x83, 0x53, 0x99, 0x61,
        0x17, 0x2B, 0x04, 0x7E, 0xBA, 0x77, 0xD6, 0x26, 0xE1, 0x69, 0x14, 0x63, 0x55, 0x21, 0x0C, 0x7D
    };

    uint8_t MUL_2[256] = {
        0x00, 0x02, 0x04, 0x06, 0x08, 0x0A, 0x0C, 0x0E, 0x10, 0x12, 0x14, 0x16, 0x18, 0x1A, 0x1C, 0x1E,
        0x20, 0x22, 0x24, 0x26, 0x28, 0x2A, 0x2C, 0x2E, 0x30, 0x32, 0x34, 0x36, 0x38, 0x3A, 0x3C, 0x3E,
        0x40, 0x42, 0x44, 0x46, 0x48, 0x4A, 0x4C, 0x4E, 0x50, 0x52, 0x54, 0x56, 0x58, 0x5A, 0x5C, 0x5E,
        0x60, 0x62, 0x64, 0x66, 0x68, 0x6A, 0x6C, 0x6E, 0x70, 0x72, 0x74, 0x76, 0x78, 0x7A, 0x7C, 0x7E,
        0x80, 0x82, 0x84, 0x86, 0x88, 0x8A, 0x8C, 0x8E, 0x90, 0x92, 0x94, 0x96, 0x98, 0x9A, 0x9C, 0x9E,
        0xA0, 0xA2, 0xA4, 0xA6, 0xA8, 0xAA, 0xAC, 0xAE, 0xB0, 0xB2, 0xB4, 0xB6, 0xB8, 0xBA, 0xBC, 0xBE,
        0xC0, 0xC2, 0xC4, 0xC6, 0xC8, 0xCA, 0xCC, 0xCE, 0xD0, 0xD2, 0xD4, 0xD6, 0xD8, 0xDA, 0xDC, 0xDE,
        0xE0, 0xE2, 0xE4, 0xE6, 0xE8, 0xEA, 0xEC, 0xEE, 0xF0, 0xF2, 0xF4, 0xF6, 0xF8, 0xFA, 0xFC, 0xFE,
        0x1B, 0x19, 0x1F, 0x1D, 0x13, 0x11, 0x17, 0x15, 0x0B, 0x09, 0x0F, 0x0D, 0x03, 0x01, 0x07, 0x05,
        0x3B, 0x39, 0x3F, 0x3D, 0x33, 0x31, 0x37, 0x35, 0x2B, 0x29, 0x2F, 0x2D, 0x23, 0x21, 0x27, 0x25,
        0x5B, 0x59, 0x5F, 0x5D, 0x53, 0x51, 0x57, 0x55, 0x4B, 0x49, 0x4F, 0x4D, 0x43, 0x41, 0x47, 0x45,
        0x7B, 0x79, 0x7F, 0x7D, 0x73, 0x71, 0x77, 0x75, 0x6B, 0x69, 0x6F, 0x6D, 0x63, 0x61, 0x67, 0x65,
        0x9B, 0x99, 0x9F, 0x9D, 0x93, 0x91, 0x97, 0x95, 0x8B, 0x89, 0x8F, 0x8D, 0x83, 0x81, 0x87, 0x85,
        0xBB, 0xB9, 0xBF, 0xBD, 0xB3, 0xB1, 0xB7, 0xB5, 0xAB, 0xA9, 0xAF, 0xAD, 0xA3, 0xA1, 0xA7, 0xA5,
        0xDB, 0xD9, 0xDF, 0xDD, 0xD3, 0xD1, 0xD7, 0xD5, 0xCB, 0xC9, 0xCF, 0xCD, 0xC3, 0xC1, 0xC7, 0xC5,
        0xFB, 0xF9, 0xFF, 0xFD, 0xF3, 0xF1, 0xF7, 0xF5, 0xEB, 0xE9, 0xEF, 0xED, 0xE3, 0xE1, 0xE7, 0xE5
    };

    uint8_t MUL_3[256] = {
        0x00, 0x03, 0x06, 0x05, 0x0C, 0x0F, 0x0A, 0x09, 0x18, 0x1B, 0x1E, 0x1D, 0x14, 0x17, 0x12, 0x11,
        0x30, 0x33, 0x36, 0x35, 0x3C, 0x3F, 0x3A, 0x39, 0x28, 0x2B, 0x2E, 0x2D, 0x24, 0x27, 0x22, 0x21,
        0x60, 0x63, 0x66, 0x65, 0x6C, 0x6F, 0x6A, 0x69, 0x78, 0x7B, 0x7E, 0x7D, 0x74, 0x77, 0x72, 0x71,
        0x50, 0x53, 0x56, 0x55, 0x5C, 0x5F, 0x5A, 0x59, 0x48, 0x4B, 0x4E, 0x4D, 0x44, 0x47, 0x42, 0x41,
        0xC0, 0xC3, 0xC6, 0xC5, 0xCC, 0xCF, 0xCA, 0xC9, 0xD8, 0xDB, 0xDE, 0xDD, 0xD4, 0xD7, 0xD2, 0xD1,
        0xF0, 0xF3, 0xF6, 0xF5, 0xFC, 0xFF, 0xFA, 0xF9, 0xE8, 0xEB, 0xEE, 0xED, 0xE4, 0xE7, 0xE2, 0xE1,
        0xA0, 0xA3, 0xA6, 0xA5, 0xAC, 0xAF, 0xAA, 0xA9, 0xB8, 0xBB, 0xBE, 0xBD, 0xB4, 0xB7, 0xB2, 0xB1,
        0x90, 0x93, 0x96, 0x95, 0x9C, 0x9F, 0x9A, 0x99, 0x88, 0x8B, 0x8E, 0x8D, 0x84, 0x87, 0x82, 0x81,
        0x9B, 0x98, 0x9D, 0x9E, 0x97, 0x94, 0x91, 0x92, 0x83, 0x80, 0x85, 0x86, 0x8F, 0x8C, 0x89, 0x8A,
        0xAB, 0xA8, 0xAD, 0xAE, 0xA7, 0xA4, 0xA1, 0xA2, 0xB3, 0xB0, 0xB5, 0xB6, 0xBF, 0xBC, 0xB9, 0xBA,
        0xFB, 0xF8, 0xFD, 0xFE, 0xF7, 0xF4, 0xF1, 0xF2, 0xE3, 0xE0, 0xE5, 0xE6, 0xEF, 0xEC, 0xE9, 0xEA,
        0xCB, 0xC8, 0xCD, 0xCE, 0xC7, 0xC4, 0xC1, 0xC2, 0xD3, 0xD0, 0xD5, 0xD6, 0xDF, 0xDC, 0xD9, 0xDA,
        0x5B, 0x58, 0x5D, 0x5E, 0x57, 0x54, 0x51, 0x52, 0x43, 0x40, 0x45, 0x46, 0x4F, 0x4C, 0x49, 0x4A,
        0x6B, 0x68, 0x6D, 0x6E, 0x67, 0x64, 0x61, 0x62, 0x73, 0x70, 0x75, 0x76, 0x7F, 0x7C, 0x79, 0x7A,
        0x3B, 0x38, 0x3D, 0x3E, 0x37, 0x34, 0x31, 0x32, 0x23, 0x20, 0x25, 0x26, 0x2F, 0x2C, 0x29, 0x2A,
        0x0B, 0x08, 0x0D, 0x0E, 0x07, 0x04, 0x01, 0x02, 0x13, 0x10, 0x15, 0x16, 0x1F, 0x1C, 0x19, 0x1A
    }; 

    uint8_t MUL_9[256] = {
        0x00, 0x09, 0x12, 0x1B, 0x24, 0x2D, 0x36, 0x3F, 0x48, 0x41, 0x5A, 0x53, 0x6C, 0x65, 0x7E, 0x77,
        0x90, 0x99, 0x82, 0x8B, 0xB4, 0xBD, 0xA6, 0xAF, 0xD8, 0xD1, 0xCA, 0xC3, 0xFC, 0xF5, 0xEE, 0xE7,
        0x3B, 0x32, 0x29, 0x20, 0x1F, 0x16, 0x0D, 0x04, 0x73, 0x7A, 0x61, 0x68, 0x57, 0x5E, 0x45, 0x4C,
        0xAB, 0xA2, 0xB9, 0xB0, 0x8F, 0x86, 0x9D, 0x94, 0xE3, 0xEA, 0xF1, 0xF8, 0xC7, 0xCE, 0xD5, 0xDC,
        0x76, 0x7F, 0x64, 0x6D, 0x52, 0x5B, 0x40, 0x49, 0x3E, 0x37, 0x2C, 0x25, 0x1A, 0x13, 0x08, 0x01,
        0xE6, 0xEF, 0xF4, 0xFD, 0xC2, 0xCB, 0xD0, 0xD9, 0xAE, 0xA7, 0xBC, 0xB5, 0x8A, 0x83, 0x98, 0x91,
        0x4D, 0x44, 0x5F, 0x56, 0x69, 0x60, 0x7B, 0x72, 0x05, 0x0C, 0x17, 0x1E, 0x21, 0x28, 0x33, 0x3A,
        0xDD, 0xD4, 0xCF, 0xC6, 0xF9, 0xF0, 0xEB, 0xE2, 0x95, 0x9C, 0x87, 0x8E, 0xB1, 0xB8, 0xA3, 0xAA,
        0xEC, 0xE5, 0xFE, 0xF7, 0xC8, 0xC1, 0xDA, 0xD3, 0xA4, 0xAD, 0xB6, 0xBF, 0x80, 0x89, 0x92, 0x9B,
        0x7C, 0x75, 0x6E, 0x67, 0x58, 0x51, 0x4A, 0x43, 0x34, 0x3D, 0x26, 0x2F, 0x10, 0x19, 0x02, 0x0B,
        0xD7, 0xDE, 0xC5, 0xCC, 0xF3, 0xFA, 0xE1, 0xE8, 0x9F, 0x96, 0x8D, 0x84, 0xBB, 0xB2, 0xA9, 0xA0,
        0x47, 0x4E, 0x55, 0x5C, 0x63, 0x6A, 0x71, 0x78, 0x0F, 0x06, 0x1D, 0x14, 0x2B, 0x22, 0x39, 0x30,
        0x9A, 0x93, 0x88, 0x81, 0xBE, 0xB7, 0xAC, 0xA5, 0xD2, 0xDB, 0xC0, 0xC9, 0xF6, 0xFF, 0xE4, 0xED,
        0x0A, 0x03, 0x18, 0x11, 0x2E, 0x27, 0x3C, 0x35, 0x42, 0x4B, 0x50, 0x59, 0x66, 0x6F, 0x74, 0x7D,
        0xA1, 0xA8, 0xB3, 0xBA, 0x85, 0x8C, 0x97, 0x9E, 0xE9, 0xE0, 0xFB, 0xF2, 0xCD, 0xC4, 0xDF, 0xD6,
        0x31, 0x38, 0x23, 0x2A, 0x15, 0x1C, 0x07, 0x0E, 0x79, 0x70, 0x6B, 0x62, 0x5D, 0x54, 0x4F, 0x46
    };

    uint8_t MUL_11[256] = {
        0x00, 0x0B, 0x16, 0x1D, 0x2C, 0x27, 0x3A, 0x31, 0x58, 0x53, 0x4E, 0x45, 0x74, 0x7F, 0x62, 0x69,
        0xB0, 0xBB, 0xA6, 0xAD, 0x9C, 0x97, 0x8A, 0x81, 0xE8, 0xE3, 0xFE, 0xF5, 0xC4, 0xCF, 0xD2, 0xD9,
        0x7B, 0x70, 0x6D, 0x66, 0x57, 0x5C, 0x41, 0x4A, 0x23, 0x28, 0x35, 0x3E, 0x0F, 0x04, 0x19, 0x12,
        0xCB, 0xC0, 0xDD, 0xD6, 0xE7, 0xEC, 0xF1, 0xFA, 0x93, 0x98, 0x85, 0x8E, 0xBF, 0xB4, 0xA9, 0xA2,
        0xF6, 0xFD, 0xE0, 0xEB, 0xDA, 0xD1, 0xCC, 0xC7, 0xAE, 0xA5, 0xB8, 0xB3, 0x82, 0x89, 0x94, 0x9F,
        0x46, 0x4D, 0x50, 0x5B, 0x6A, 0x61, 0x7C, 0x77, 0x1E, 0x15, 0x08, 0x03, 0x32, 0x39, 0x24, 0x2F,
        0x8D, 0x86, 0x9B, 0x90, 0xA1, 0xAA, 0xB7, 0xBC, 0xD5, 0xDE, 0xC3, 0xC8, 0xF9, 0xF2, 0xEF, 0xE4,
        0x3D, 0x36, 0x2B, 0x20, 0x11, 0x1A, 0x07, 0x0C, 0x65, 0x6E, 0x73, 0x78, 0x49, 0x42, 0x5F, 0x54,
        0xF7, 0xFC, 0xE1, 0xEA, 0xDB, 0xD0, 0xCD, 0xC6, 0xAF, 0xA4, 0xB9, 0xB2, 0x83, 0x88, 0x95, 0x9E,
        0x47, 0x4C, 0x51, 0x5A, 0x6B, 0x60, 0x7D, 0x76, 0x1F, 0x14, 0x09, 0x02, 0x33, 0x38, 0x25, 0x2E,
        0x8C, 0x87, 0x9A, 0x91, 0xA0, 0xAB, 0xB6, 0xBD, 0xD4, 0xDF, 0xC2, 0xC9, 0xF8, 0xF3, 0xEE, 0xE5,
        0x3C, 0x37, 0x2A, 0x21, 0x10, 0x1B, 0x06, 0x0D, 0x64, 0x6F, 0x72, 0x79, 0x48, 0x43, 0x5E, 0x55,
        0x01, 0x0A, 0x17, 0x1C, 0x2D, 0x26, 0x3B, 0x30, 0x59, 0x52, 0x4F, 0x44, 0x75, 0x7E, 0x63, 0x68,
        0xB1, 0xBA, 0xA7, 0xAC, 0x9D, 0x96, 0x8B, 0x80, 0xE9, 0xE2, 0xFF, 0xF4, 0xC5, 0xCE, 0xD3, 0xD8,
        0x7A, 0x71, 0x6C, 0x67, 0x56, 0x5D, 0x40, 0x4B, 0x22, 0x29, 0x34, 0x3F, 0x0E, 0x05, 0x18, 0x13,
        0xCA, 0xC1, 0xDC, 0xD7, 0xE6, 0xED, 0xF0, 0xFB, 0x92, 0x99, 0x84, 0x8F, 0xBE, 0xB5, 0xA8, 0xA3
    };

    uint8_t MUL_13[256] = {
        0x00, 0x0D, 0x1A, 0x17, 0x34, 0x39, 0x2E, 0x23, 0x68, 0x65, 0x72, 0x7F, 0x5C, 0x51, 0x46, 0x4B,
        0xD0, 0xDD, 0xCA, 0xC7, 0xE4, 0xE9, 0xFE, 0xF3, 0xB8, 0xB5, 0xA2, 0xAF, 0x8C, 0x81, 0x96, 0x9B,
        0xBB, 0xB6, 0xA1, 0xAC, 0x8F, 0x82, 0x95, 0x98, 0xD3, 0xDE, 0xC9, 0xC4, 0xE7, 0xEA, 0xFD, 0xF0,
        0x6B, 0x66, 0x71, 0x7C, 0x5F, 0x52, 0x45, 0x48, 0x03, 0x0E, 0x19, 0x14, 0x37, 0x3A, 0x2D, 0x20,
        0x6D, 0x60, 0x77, 0x7A, 0x59, 0x54, 0x43, 0x4E, 0x05, 0x08, 0x1F, 0x12, 0x31, 0x3C, 0x2B, 0x26,
        0xBD, 0xB0, 0xA7, 0xAA, 0x89, 0x84, 0x93, 0x9E, 0xD5, 0xD8, 0xCF, 0xC2, 0xE1, 0xEC, 0xFB, 0xF6,
        0xD6, 0xDB, 0xCC, 0xC1, 0xE2, 0xEF, 0xF8, 0xF5, 0xBE, 0xB3, 0xA4, 0xA9, 0x8A, 0x87, 0x90, 0x9D,
        0x06, 0x0B, 0x1C, 0x11, 0x32, 0x3F, 0x28, 0x25, 0x6E, 0x63, 0x74, 0x79, 0x5A, 0x57, 0x40, 0x4D,
        0xDA, 0xD7, 0xC0, 0xCD, 0xEE, 0xE3, 0xF4, 0xF9, 0xB2, 0xBF, 0xA8, 0xA5, 0x86, 0x8B, 0x9C, 0x91,
        0x0A, 0x07, 0x10, 0x1D, 0x3E, 0x33, 0x24, 0x29, 0x62, 0x6F, 0x78, 0x75, 0x56, 0x5B, 0x4C, 0x41,
        0x61, 0x6C, 0x7B, 0x76, 0x55, 0x58, 0x4F, 0x42, 0x09, 0x04, 0x13, 0x1E, 0x3D, 0x30, 0x27, 0x2A,
        0xB1, 0xBC, 0xAB, 0xA6, 0x85, 0x88, 0x9F, 0x92, 0xD9, 0xD4, 0xC3, 0xCE, 0xED, 0xE0, 0xF7, 0xFA,
        0xB7, 0xBA, 0xAD, 0xA0, 0x83, 0x8E, 0x99, 0x94, 0xDF, 0xD2, 0xC5, 0xC8, 0xEB, 0xE6, 0xF1, 0xFC,
        0x67, 0x6A, 0x7D, 0x70, 0x53, 0x5E, 0x49, 0x44, 0x0F, 0x02, 0x15, 0x18, 0x3B, 0x36, 0x21, 0x2C,
        0x0C, 0x01, 0x16, 0x1B, 0x38, 0x35, 0x22, 0x2F, 0x64, 0x69, 0x7E, 0x73, 0x50, 0x5D, 0x4A, 0x47,
        0xDC, 0xD1, 0xC6, 0xCB, 0xE8, 0xE5, 0xF2, 0xFF, 0xB4, 0xB9, 0xAE, 0xA3, 0x80, 0x8D, 0x9A, 0x97
    };

    uint8_t MUL_14[256] = {
        0x00, 0x0e, 0x1c, 0x12, 0x38, 0x36, 0x24, 0x2a, 0x70, 0x7e, 0x6c, 0x62, 0x48, 0x46, 0x54, 0x5a,
        0xe0, 0xee, 0xfc, 0xf2, 0xd8, 0xd6, 0xc4, 0xca, 0x90, 0x9e, 0x8c, 0x82, 0xa8, 0xa6, 0xb4, 0xba,
        0xdb, 0xd5, 0xc7, 0xc9, 0xe3, 0xed, 0xff, 0xf1, 0xab, 0xa5, 0xb7, 0xb9, 0x93, 0x9d, 0x8f, 0x81,
        0x3b, 0x35, 0x27, 0x29, 0x03, 0x0d, 0x1f, 0x11, 0x4b, 0x45, 0x57, 0x59, 0x73, 0x7d, 0x6f, 0x61,
        0xad, 0xa3, 0xb1, 0xbf, 0x95, 0x9b, 0x89, 0x87, 0xdd, 0xd3, 0xc1, 0xcf, 0xe5, 0xeb, 0xf9, 0xf7,
        0x4d, 0x43, 0x51, 0x5f, 0x75, 0x7b, 0x69, 0x67, 0x3d, 0x33, 0x21, 0x2f, 0x05, 0x0b, 0x19, 0x17,
        0x76, 0x78, 0x6a, 0x64, 0x4e, 0x40, 0x52, 0x5c, 0x06, 0x08, 0x1a, 0x14, 0x3e, 0x30, 0x22, 0x2c,
        0x96, 0x98, 0x8a, 0x84, 0xae, 0xa0, 0xb2, 0xbc, 0xe6, 0xe8, 0xfa, 0xf4, 0xde, 0xd0, 0xc2, 0xcc,
        0x41, 0x4f, 0x5d, 0x53, 0x79, 0x77, 0x65, 0x6b, 0x31, 0x3f, 0x2d, 0x23, 0x09, 0x07, 0x15, 0x1b,
        0xa1, 0xaf, 0xbd, 0xb3, 0x99, 0x97, 0x85, 0x8b, 0xd1, 0xdf, 0xcd, 0xc3, 0xe9, 0xe7, 0xf5, 0xfb,
        0x9a, 0x94, 0x86, 0x88, 0xa2, 0xac, 0xbe, 0xb0, 0xea, 0xe4, 0xf6, 0xf8, 0xd2, 0xdc, 0xce, 0xc0,
        0x7a, 0x74, 0x66, 0x68, 0x42, 0x4c, 0x5e, 0x50, 0x0a, 0x04, 0x16, 0x18, 0x32, 0x3c, 0x2e, 0x20,
        0xec, 0xe2, 0xf0, 0xfe, 0xd4, 0xda, 0xc8, 0xc6, 0x9c, 0x92, 0x80, 0x8e, 0xa4, 0xaa, 0xb8, 0xb6,
        0x0c, 0x02, 0x10, 0x1e, 0x34, 0x3a, 0x28, 0x26, 0x7c, 0x72, 0x60, 0x6e, 0x44, 0x4a, 0x58, 0x56,
        0x37, 0x39, 0x2b, 0x25, 0x0f, 0x01, 0x13, 0x1d, 0x47, 0x49, 0x5b, 0x55, 0x7f, 0x71, 0x63, 0x6d,
        0xd7, 0xd9, 0xcb, 0xc5, 0xef, 0xe1, 0xf3, 0xfd, 0xa7, 0xa9, 0xbb, 0xb5, 0x9f, 0x91, 0x83, 0x8d
    };

    uint8_t AES_RCON[11] = {
        0x8d, 0x01, 0x02, 0x04, 0x08, 0x10, 0x20, 0x40, 0x80, 0x1b, 0x36
    };

} /* End of anonymous namespace */




/** 
 *  
 *  TODO: use pointer based XOR operation instead of loop - individual bytes & XOR
 *
 *  
 *
 *  
 *  
 *  
 */
<|MERGE_RESOLUTION|>--- conflicted
+++ resolved
@@ -715,11 +715,8 @@
         
         /* Add metadata, padding size. */
         ip_file_Buff[file_Size + pad_Diff + AES_META_DATA_PADD_SIZE_OFFSET] = static_cast<uint8_t>(pad_Diff);
-<<<<<<< HEAD
         uint32_t check_sum = __aes_calculate_Cheksum(ip_file_Buff.get(), ip_Total_PaddedBufferSize - AES_META_DATA_SIZE);
         memcpy(ip_file_Buff.get() + ip_Total_PaddedBufferSize - 8, &check_sum, sizeof(uint32_t));
-=======
->>>>>>> eddfd563
 
     } else if(action == _DECRYPT_1__) {
         /* If decrypt, read entire .dec file. */
@@ -744,15 +741,12 @@
         /* If decryption remove metadata and padding. */
         op_File_FinalBufferSize = file_Size - \
         AES_META_DATA_SIZE - op_file_Buff[file_Size - AES_META_DATA_SIZE + AES_META_DATA_PADD_SIZE_OFFSET];
-<<<<<<< HEAD
         uint32_t cur_check_sum = __aes_calculate_Cheksum(op_file_Buff.get(), file_Size - AES_META_DATA_SIZE);
         uint32_t actual_check_sum = 0;
         memcpy(&actual_check_sum, op_file_Buff.get() + file_Size - AES_META_DATA_SIZE + 8, sizeof(uint32_t));
 
         if(actual_check_sum != cur_check_sum)
             throw std::invalid_argument("encrpyt_file() - Incorrect key/invalid format");
-=======
->>>>>>> eddfd563
     }
     
     std::unique_ptr<FILE, decltype(&fclose)> op_file_Ptr(fopen(op_file_name.c_str(), "wb"), &fclose);
